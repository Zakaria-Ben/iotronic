--- conflicted
+++ resolved
@@ -48,14 +48,10 @@
                   "port": 8181
                },
                 "options":{
-<<<<<<< HEAD
                         "enable_webstatus":false,
                         "fail_by_drop": true,
                         "open_handshake_timeout": 2500,
                         "close_handshake_timeout": 1000,
-=======
-                        "fail_by_drop": true,
->>>>>>> b8aae751
                         "auto_ping_interval": 10000,
                         "auto_ping_timeout": 5000,
                         "auto_ping_size": 4
